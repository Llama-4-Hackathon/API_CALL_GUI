--- conflicted
+++ resolved
@@ -161,14 +161,11 @@
     clear_btn.click(lambda: ("", [], gr.update(visible=False), gr.update(visible=False)),
                     outputs=[text_input, chatbox, download_json, download_pdf])
 
-<<<<<<< HEAD
 # --- Launch ---
 def main():
     os.makedirs(OUTPUT_FOLDER, exist_ok=True)
     demo.launch()
 
-=======
->>>>>>> 00e58fb3
 if __name__ == "__main__":
     os.makedirs(OUTPUT_FOLDER, exist_ok=True)
     demo.launch()